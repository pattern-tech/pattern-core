from uuid import UUID
from typing import List
from sqlalchemy.orm import Session

from src.db.models import Conversation
from langchain_core.messages.human import HumanMessage
from src.agent.tools.tools_index import get_all_tools
from src.agent.services.memory_service import MemoryService
from src.project.services.project_service import ProjectService
from src.agent.services.agent_service import DataProviderAgentService
from src.conversation.repositories.conversation_repository import ConversationRepository


class ConversationService:
    """
    Service class for handling conversation-related business logic.
    """

    def __init__(self):
        self.repository = ConversationRepository()
        self.memory_service = MemoryService()
        self.project_service = ProjectService()

    def create_conversation(
        self, db_session: Session, name: str, project_id: UUID, user_id: UUID
    ) -> Conversation:
        """
        Creates a new conversation.

        Args:
            db_session (Session): The database session.
            name (str): The name of the conversation.
            project_id (UUID): The ID of the project the conversation belongs to.
            user_id (UUID): The ID of the user creating the conversation.

        Returns:
            Conversation: The created conversation instance.
        """
        conversation = Conversation(
            name=name, project_id=project_id, user_id=user_id)
        return self.repository.create(db_session, conversation)

    def get_conversation(
        self, db_session: Session, conversation_id: UUID, user_id: UUID
    ) -> Conversation:
        """
        Retrieves a conversation by its ID.

        Args:
            db_session (Session): The database session.
            conversation_id (UUID): The ID of the conversation to retrieve.
            project_id (UUID): The ID of the project the conversation belongs to.

        Returns:
            Conversation: The conversation instance.

        Raises:
            Exception: If the conversation is not found.
        """
        conversation = self.repository.get_by_id(
            db_session, conversation_id, user_id)

        messages = self.get_history(
            db_session, user_id, conversation_id)

        if not conversation:
            raise Exception("Conversation not found")

        return conversation, messages

    def get_all_conversations(self, db_session: Session, project_id: UUID) -> List[Conversation]:
        """
        Lists all conversations for a specific project.

        Args:
            db_session (Session): The database session.
            project_id (UUID): The ID of the project to retrieve conversations for.

        Returns:
            List[Conversation]: A list of Conversation instances.
        """
        return self.repository.get_all(db_session, project_id)

    def update_conversation(
        self, db_session: Session, conversation_id: UUID, data: dict, user_id: UUID
    ) -> Conversation:
        """
        Updates a conversation with the given data.

        Args:
            db_session (Session): The database session.
            conversation_id (UUID): The ID of the conversation to update.
            data (dict): A dictionary containing the fields to update.
            user_id (UUID): The ID of the user updating the conversation.

        Returns:
            Conversation: The updated conversation instance.

        Raises:
            Exception: If the conversation is not found.
        """
        return self.repository.update(db_session, conversation_id, data, user_id)

    def delete_conversation(
        self, db_session: Session, conversation_id: UUID, user_id: UUID
    ) -> None:
        """
        Deletes a conversation.

        Args:
            db_session (Session): The database session.
            conversation_id (UUID): The ID of the conversation to delete.
            user_id (UUID): The ID of the user deleting the conversation.

        Returns:
            None
        """
        self.repository.delete(db_session, conversation_id, user_id)

    def get_project_associated_with_conversation(self, db_session: Session, conversation_id: UUID) -> UUID:
        """
        Retrieves the project ID associated with a conversation.

        Args:
            db_session (Session): The database session.
            conversation_id (UUID): The ID of the conversation.

        Returns:
            UUID: The project ID associated with the conversation.
        """
        return self.repository.get_project_associated_with_conversation(db_session, conversation_id)


    async def send_message(
        self,
        db_session: Session,
        message: str,
        user_id: UUID,
        conversation_id: UUID,
        message_type: str,
        stream: bool
    ):
        """
        Asynchronously processes and sends a message, either streaming the response token-by-token or returning a complete response.

        Args:
            db_session (Session): Database session for database operations
            message (str): The message to be processed
            user_id (UUID): ID of the user sending the message
            conversation_id (UUID): ID of the conversation the message belongs to
            message_type (str): Type of the message
            stream (bool): If True, streams response tokens. If False, returns complete response

        Returns:
            If stream=True:
                Generator yielding individual response tokens
            If stream=False:
                Dict containing:
                    - response (str): Complete response text
                    - intermediate_steps (List[Dict]): List of executed tool steps

        Raises:
            Exception: If associated project is not found
        """
        # Look up the project associated with the conversation.
        project_id = self.get_project_associated_with_conversation(
            db_session, conversation_id)
        if project_id is None:
            raise Exception("Project not found")

        # Retrieve the project’s tools.
        tools, num_tools = self.project_service.get_project_tools(
            db_session, project_id)
        tool_names = [tool["function_name"] for tool in tools]
        tools = [tool for tool in get_all_tools() if tool.name in tool_names]

<<<<<<< HEAD
        # Add a default tool if no tools were provided.
=======
        #TODO: this part is invalid while having agents
>>>>>>> 54ca2017
        if len(tools) == 0:
            get_current_datetime_tool = next(
                (tool for tool in get_all_tools()
                 if tool.name == "get_current_datetime"), None
            )
            if get_current_datetime_tool:
                tools.append(get_current_datetime_tool)

        # Retrieve conversation memory.
        memory = self.memory_service.get_memory(conversation_id)

        # Create the agent service with streaming enabled.
        agent = DataProviderAgentService(tools, memory, streaming=stream)

        if stream:
            # Stream tokens as they become available.
            async for token in agent.stream(message):
                yield token
        else:
            result = agent.ask(message)

            intermediate_steps = []
            for step in result["intermediate_steps"]:
                intermediate_steps.append({
                    "function_name": step[0].tool,
                    "arguments": step[0].tool_input,
                    "output": step[1]
                })

            yield {
                "response": result["output"],
                "intermediate_steps": intermediate_steps
            }

    def get_history(
        self,
        db_session: Session,
        user_id: UUID,
        conversation_id: UUID,
    ):
        """
        Get conversation history for a given conversation.

        Args:f
            db_session (Session): Database session
            user_id (UUID): ID of the user requesting history
            conversation_id (UUID): ID of the conversation to get history for

        Returns:
            list: List of message dictionaries containing:
                - role (str): Either "human" or "ai" indicating message sender
                - content (str): Message content
                - additional_kwargs (dict): Additional message metadata
                - response_metadata (dict): Response metadata for AI messages
        """
        memory = self.memory_service.get_memory(conversation_id)

        history = []
        for message in memory.messages:
            history.append({
                "role": "human" if isinstance(message, HumanMessage) else "ai",
                "content": message.content,
            })
        return history<|MERGE_RESOLUTION|>--- conflicted
+++ resolved
@@ -174,11 +174,6 @@
         tool_names = [tool["function_name"] for tool in tools]
         tools = [tool for tool in get_all_tools() if tool.name in tool_names]
 
-<<<<<<< HEAD
-        # Add a default tool if no tools were provided.
-=======
-        #TODO: this part is invalid while having agents
->>>>>>> 54ca2017
         if len(tools) == 0:
             get_current_datetime_tool = next(
                 (tool for tool in get_all_tools()
