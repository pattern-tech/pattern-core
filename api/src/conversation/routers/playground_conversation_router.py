from fastapi.responses import StreamingResponse
from uuid import UUID
from enum import Enum
from typing import List
from pydantic import BaseModel
from sqlalchemy.orm import Session
from fastapi import APIRouter, Depends, HTTPException, status

from src.db.sql_alchemy import Database
from src.util.response import global_response
from src.auth.utils.get_token import authenticate_user
from src.conversation.services.conversation_service import ConversationService

router = APIRouter(prefix="/playground/conversation")
database = Database()


def get_db():
    """
    Dependency to get a SQLAlchemy database session.
    """
    db = database.SessionLocal()
    try:
        yield db
    finally:
        db.close()


def get_conversation_service() -> ConversationService:
    """
    Dependency to instantiate the ConversationService.
    """
    return ConversationService()


class CreateConversationInput(BaseModel):
    """
    Schema for creating a conversation.
    """
    name: str
    project_id: UUID

    class Config:
        orm_mode = True


class ConversationOutput(BaseModel):
    """
    Schema for conversation output.
    """
    id: UUID
    name: str
    project_id: UUID

    class Config:
        orm_mode = True


class MessageType(str, Enum):
    """
    Enum representing the type of a message.
    """
    TEXT = "text"
    AUDIO = "audio"


class MessageInput(BaseModel):
    """
    Schema for sending a message.
    """
    message: str
    message_type: MessageType = MessageType.TEXT


@router.post(
    "",
    response_model=ConversationOutput,
    summary="Create Conversation",
    description="Creates a new conversation for the authenticated user.",
    response_description="The created conversation data."
)
def create_conversation(
    input: CreateConversationInput,
    db: Session = Depends(get_db),
    service: ConversationService = Depends(get_conversation_service),
    user_id: UUID = Depends(authenticate_user),
):
    """
    Create a new conversation.

    - **input**: The conversation creation input containing the conversation name and project ID.
    - **db**: Database session.
    - **service**: Conversation service handling business logic.
    - **user_id**: The authenticated user's ID.

    Returns:
        ConversationOutput: The created conversation data.
    """
    try:
        conversation = service.create_conversation(
            db, input.name, input.project_id, user_id)
        return global_response(conversation)
    except Exception as e:
        raise HTTPException(
            status_code=status.HTTP_400_BAD_REQUEST, detail=str(e)
        )


@router.get(
    "/{project_id}/{conversation_id}",
    response_model=ConversationOutput,
    summary="Get Conversation",
    description="Retrieves a conversation by its ID for the authenticated user along with chat history metadata.",
    response_description="The conversation data with chat history metadata."
)
def get_conversation(
    project_id: UUID,
    conversation_id: UUID,
    db: Session = Depends(get_db),
    service: ConversationService = Depends(get_conversation_service),
    user_id: UUID = Depends(authenticate_user),
):
    """
    Retrieve a conversation by its ID.

    - **project_id**: The project ID associated with the conversation.
    - **conversation_id**: The ID of the conversation to retrieve.
    - **db**: Database session.
    - **service**: Conversation service handling business logic.
    - **user_id**: The authenticated user's ID.

    Returns:
        ConversationOutput: The conversation data with chat history metadata.
    """
    try:
        conversation, history = service.get_conversation(
            db, conversation_id, user_id)
        return global_response(content=conversation, metadata={"history": history})
    except Exception as e:
        raise HTTPException(
            status_code=status.HTTP_404_NOT_FOUND, detail=str(e)
        )


@router.get(
    "/{project_id}",
    response_model=List[ConversationOutput],
    summary="List All Conversations",
    description="Lists all conversations for a specific project for the authenticated user.",
    response_description="A list of all conversations for the project."
)
def get_all_conversations(
    project_id: UUID,
    db: Session = Depends(get_db),
    service: ConversationService = Depends(get_conversation_service),
    user_id: UUID = Depends(authenticate_user),
):
    """
    List all conversations for a specific project.

    - **project_id**: The ID of the project for which to list conversations.
    - **db**: Database session.
    - **service**: Conversation service handling business logic.
    - **user_id**: The authenticated user's ID.

    Returns:
        List[ConversationOutput]: A list of all conversations for the project.
    """
    conversations = service.get_all_conversations(db, project_id)
    return global_response(conversations)


@router.put(
    "/{project_id}/{conversation_id}",
    response_model=ConversationOutput,
    summary="Update Conversation",
    description="Updates an existing conversation by its ID for the authenticated user.",
    response_description="The updated conversation data."
)
def update_conversation(
    project_id: UUID,
    conversation_id: UUID,
    input: CreateConversationInput,
    db: Session = Depends(get_db),
    service: ConversationService = Depends(get_conversation_service),
    user_id: UUID = Depends(authenticate_user),
):
    """
    Update an existing conversation.

    - **project_id**: The project ID associated with the conversation.
    - **conversation_id**: The ID of the conversation to update.
    - **input**: The conversation update input containing the new conversation name and project ID.
    - **db**: Database session.
    - **service**: Conversation service handling business logic.
    - **user_id**: The authenticated user's ID.

    Returns:
        ConversationOutput: The updated conversation data.
    """
    try:
        # TODO: fix update conversation if necessary
        updated_conversation = service.update_conversation(
            db, conversation_id, input.dict(), user_id)
        return global_response(updated_conversation)
    except Exception as e:
        raise HTTPException(
            status_code=status.HTTP_400_BAD_REQUEST, detail=str(e)
        )


@router.delete(
    "/{project_id}/{conversation_id}",
    summary="Delete Conversation",
    description="Deletes a conversation by its ID for the authenticated user.",
    response_description="No content if the conversation is successfully deleted."
)
def delete_conversation(
    project_id: UUID,
    conversation_id: UUID,
    db: Session = Depends(get_db),
    service: ConversationService = Depends(get_conversation_service),
    user_id: UUID = Depends(authenticate_user),
):
    """
    Delete a conversation by its ID.

    - **project_id**: The project ID associated with the conversation.
    - **conversation_id**: The ID of the conversation to delete.
    - **db**: Database session.
    - **service**: Conversation service handling business logic.
    - **user_id**: The authenticated user's ID.

    Returns:
        None: If the conversation is successfully deleted.
    """
    try:
        service.delete_conversation(db, conversation_id, user_id)
    except Exception as e:
        raise HTTPException(
            status_code=status.HTTP_400_BAD_REQUEST, detail=str(e)
        )


@router.post(
    "/{project_id}/{conversation_id}/chat",
    summary="Send Message",
    description="Sends a message in the conversation chat for the authenticated user.",
    response_description="The message response data along with intermediate steps metadata."
)
def send_message(
    input: MessageInput,
    conversation_id: UUID,
    project_id: UUID,
    db: Session = Depends(get_db),
    service: ConversationService = Depends(get_conversation_service),
    user_id: UUID = Depends(authenticate_user),
):
    """
    Send a message in a conversation chat.

    - **input**: The message input containing the message content and message type.
    - **conversation_id**: The ID of the conversation.
    - **project_id**: The project ID associated with the conversation.
    - **db**: Database session.
    - **service**: Conversation service handling business logic.
    - **user_id**: The authenticated user's ID.

    Returns:
        dict: A dictionary containing the message response and metadata (e.g., intermediate steps).
    """
    try:
<<<<<<< HEAD
=======
        print(input.message, user_id, conversation_id, input.message_type)
>>>>>>> 68486700
        response = service.send_message(
            db,
            input.message,
            user_id,
            conversation_id,
            input.message_type,
        )
        metadata = {"intermediate_steps": response["intermediate_steps"]}
        return global_response(content=response["response"], metadata=metadata)
    except Exception as e:
        raise HTTPException(
            status_code=status.HTTP_400_BAD_REQUEST, detail=str(e)
        )<|MERGE_RESOLUTION|>--- conflicted
+++ resolved
@@ -270,10 +270,6 @@
         dict: A dictionary containing the message response and metadata (e.g., intermediate steps).
     """
     try:
-<<<<<<< HEAD
-=======
-        print(input.message, user_id, conversation_id, input.message_type)
->>>>>>> 68486700
         response = service.send_message(
             db,
             input.message,
