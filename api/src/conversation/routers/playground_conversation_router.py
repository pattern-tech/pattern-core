--- conflicted
+++ resolved
@@ -272,7 +272,7 @@
         dict: A JSON response containing the complete message data if `stream` is false.
     """
     try:
-<<<<<<< HEAD
+
         if input.stream:
             return StreamingResponse(
                 service.send_message(db, input.message, user_id,
@@ -293,17 +293,6 @@
             metadata = {"intermediate_steps": response["intermediate_steps"]}
             return global_response(content=response["response"], metadata=metadata)
 
-=======
-        response = service.send_message(
-            db,
-            input.message,
-            user_id,
-            conversation_id,
-            input.message_type,
-        )
-        metadata = {"intermediate_steps": response["intermediate_steps"]}
-        return global_response(content=response["response"], metadata=metadata)
->>>>>>> 54ca2017
     except Exception as e:
         raise HTTPException(
             status_code=status.HTTP_400_BAD_REQUEST, detail=str(e))